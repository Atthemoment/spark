/*
 * Licensed to the Apache Software Foundation (ASF) under one or more
 * contributor license agreements.  See the NOTICE file distributed with
 * this work for additional information regarding copyright ownership.
 * The ASF licenses this file to You under the Apache License, Version 2.0
 * (the "License"); you may not use this file except in compliance with
 * the License.  You may obtain a copy of the License at
 *
 *    http://www.apache.org/licenses/LICENSE-2.0
 *
 * Unless required by applicable law or agreed to in writing, software
 * distributed under the License is distributed on an "AS IS" BASIS,
 * WITHOUT WARRANTIES OR CONDITIONS OF ANY KIND, either express or implied.
 * See the License for the specific language governing permissions and
 * limitations under the License.
 */

package org.apache.spark.streaming

import org.apache.spark.streaming.StreamingContext._
import org.apache.spark.streaming.dstream.{ReducedWindowedDStream, StateDStream}
import org.apache.spark.streaming.dstream.{ShuffledDStream}
import org.apache.spark.streaming.dstream.{MapValuedDStream, FlatMapValuedDStream}

import org.apache.spark.{Partitioner, HashPartitioner}
import org.apache.spark.SparkContext._
import org.apache.spark.rdd.{ClassTags, RDD, PairRDDFunctions}
import org.apache.spark.storage.StorageLevel

import scala.collection.mutable.ArrayBuffer
import scala.reflect.{ClassTag, classTag}

import org.apache.hadoop.mapred.{JobConf, OutputFormat}
import org.apache.hadoop.mapreduce.{OutputFormat => NewOutputFormat}
import org.apache.hadoop.mapred.OutputFormat
import org.apache.hadoop.security.UserGroupInformation
import org.apache.hadoop.conf.Configuration

class PairDStreamFunctions[K: ClassTag, V: ClassTag](self: DStream[(K,V)])
extends Serializable {

  private[streaming] def ssc = self.ssc

  private[streaming] def defaultPartitioner(numPartitions: Int = self.ssc.sc.defaultParallelism) = {
    new HashPartitioner(numPartitions)
  }

  /**
   * Return a new DStream by applying `groupByKey` to each RDD. Hash partitioning is used to
   * generate the RDDs with Spark's default number of partitions.
   */
  def groupByKey(): DStream[(K, Seq[V])] = {
    groupByKey(defaultPartitioner())
  }

  /**
   * Return a new DStream by applying `groupByKey` to each RDD. Hash partitioning is used to
   * generate the RDDs with `numPartitions` partitions.
   */
  def groupByKey(numPartitions: Int): DStream[(K, Seq[V])] = {
    groupByKey(defaultPartitioner(numPartitions))
  }

  /**
   * Return a new DStream by applying `groupByKey` on each RDD. The supplied [[org.apache.spark.Partitioner]]
   * is used to control the partitioning of each RDD.
   */
  def groupByKey(partitioner: Partitioner): DStream[(K, Seq[V])] = {
    val createCombiner = (v: V) => ArrayBuffer[V](v)
    val mergeValue = (c: ArrayBuffer[V], v: V) => (c += v)
    val mergeCombiner = (c1: ArrayBuffer[V], c2: ArrayBuffer[V]) => (c1 ++ c2)
    combineByKey(createCombiner, mergeValue, mergeCombiner, partitioner)
      .asInstanceOf[DStream[(K, Seq[V])]]
  }

  /**
   * Return a new DStream by applying `reduceByKey` to each RDD. The values for each key are
   * merged using the associative reduce function. Hash partitioning is used to generate the RDDs
   * with Spark's default number of partitions.
   */
  def reduceByKey(reduceFunc: (V, V) => V): DStream[(K, V)] = {
    reduceByKey(reduceFunc, defaultPartitioner())
  }

  /**
   * Return a new DStream by applying `reduceByKey` to each RDD. The values for each key are
   * merged using the supplied reduce function. Hash partitioning is used to generate the RDDs
   * with `numPartitions` partitions.
   */
  def reduceByKey(reduceFunc: (V, V) => V, numPartitions: Int): DStream[(K, V)] = {
    reduceByKey(reduceFunc, defaultPartitioner(numPartitions))
  }

  /**
   * Return a new DStream by applying `reduceByKey` to each RDD. The values for each key are
   * merged using the supplied reduce function. [[org.apache.spark.Partitioner]] is used to control the
   * partitioning of each RDD.
   */
  def reduceByKey(reduceFunc: (V, V) => V, partitioner: Partitioner): DStream[(K, V)] = {
    val cleanedReduceFunc = ssc.sc.clean(reduceFunc)
    combineByKey((v: V) => v, cleanedReduceFunc, cleanedReduceFunc, partitioner)
  }

  /**
   * Combine elements of each key in DStream's RDDs using custom functions. This is similar to the
   * combineByKey for RDDs. Please refer to combineByKey in
   * [[org.apache.spark.rdd.PairRDDFunctions]] for more information.
   */
  def combineByKey[C: ClassTag](
    createCombiner: V => C,
    mergeValue: (C, V) => C,
    mergeCombiner: (C, C) => C,
    partitioner: Partitioner) : DStream[(K, C)] = {
    new ShuffledDStream[K, V, C](self, createCombiner, mergeValue, mergeCombiner, partitioner)
  }

  /**
   * Return a new DStream by applying `groupByKey` over a sliding window. This is similar to
   * `DStream.groupByKey()` but applies it over a sliding window. The new DStream generates RDDs
   * with the same interval as this DStream. Hash partitioning is used to generate the RDDs with
   * Spark's default number of partitions.
   * @param windowDuration width of the window; must be a multiple of this DStream's
   *                       batching interval
   */
  def groupByKeyAndWindow(windowDuration: Duration): DStream[(K, Seq[V])] = {
    groupByKeyAndWindow(windowDuration, self.slideDuration, defaultPartitioner())
  }

  /**
   * Return a new DStream by applying `groupByKey` over a sliding window. Similar to
   * `DStream.groupByKey()`, but applies it over a sliding window. Hash partitioning is used to
   * generate the RDDs with Spark's default number of partitions.
   * @param windowDuration width of the window; must be a multiple of this DStream's
   *                       batching interval
   * @param slideDuration  sliding interval of the window (i.e., the interval after which
   *                       the new DStream will generate RDDs); must be a multiple of this
   *                       DStream's batching interval
   */
  def groupByKeyAndWindow(windowDuration: Duration, slideDuration: Duration): DStream[(K, Seq[V])] = {
    groupByKeyAndWindow(windowDuration, slideDuration, defaultPartitioner())
  }

  /**
   * Return a new DStream by applying `groupByKey` over a sliding window on `this` DStream.
   * Similar to `DStream.groupByKey()`, but applies it over a sliding window.
   * Hash partitioning is used to generate the RDDs with `numPartitions` partitions.
   * @param windowDuration width of the window; must be a multiple of this DStream's
   *                       batching interval
   * @param slideDuration  sliding interval of the window (i.e., the interval after which
   *                       the new DStream will generate RDDs); must be a multiple of this
   *                       DStream's batching interval
   * @param numPartitions  number of partitions of each RDD in the new DStream; if not specified
   *                       then Spark's default number of partitions will be used
   */
  def groupByKeyAndWindow(
      windowDuration: Duration,
      slideDuration: Duration,
      numPartitions: Int
    ): DStream[(K, Seq[V])] = {
    groupByKeyAndWindow(windowDuration, slideDuration, defaultPartitioner(numPartitions))
  }

  /**
   * Create a new DStream by applying `groupByKey` over a sliding window on `this` DStream.
   * Similar to `DStream.groupByKey()`, but applies it over a sliding window.
   * @param windowDuration width of the window; must be a multiple of this DStream's
   *                       batching interval
   * @param slideDuration  sliding interval of the window (i.e., the interval after which
   *                       the new DStream will generate RDDs); must be a multiple of this
   *                       DStream's batching interval
   * @param partitioner    partitioner for controlling the partitioning of each RDD in the new DStream.
   */
  def groupByKeyAndWindow(
      windowDuration: Duration,
      slideDuration: Duration,
      partitioner: Partitioner
    ): DStream[(K, Seq[V])] = {
    self.window(windowDuration, slideDuration).groupByKey(partitioner)
  }

  /**
   * Return a new DStream by applying `reduceByKey` over a sliding window on `this` DStream.
   * Similar to `DStream.reduceByKey()`, but applies it over a sliding window. The new DStream
   * generates RDDs with the same interval as this DStream. Hash partitioning is used to generate
   * the RDDs with Spark's default number of partitions.
   * @param reduceFunc associative reduce function
   * @param windowDuration width of the window; must be a multiple of this DStream's
   *                       batching interval
   */
  def reduceByKeyAndWindow(
      reduceFunc: (V, V) => V,
      windowDuration: Duration
    ): DStream[(K, V)] = {
    reduceByKeyAndWindow(reduceFunc, windowDuration, self.slideDuration, defaultPartitioner())
  }

  /**
   * Return a new DStream by applying `reduceByKey` over a sliding window. This is similar to
   * `DStream.reduceByKey()` but applies it over a sliding window. Hash partitioning is used to
   * generate the RDDs with Spark's default number of partitions.
   * @param reduceFunc associative reduce function
   * @param windowDuration width of the window; must be a multiple of this DStream's
   *                       batching interval
   * @param slideDuration  sliding interval of the window (i.e., the interval after which
   *                       the new DStream will generate RDDs); must be a multiple of this
   *                       DStream's batching interval
   */
  def reduceByKeyAndWindow(
      reduceFunc: (V, V) => V,
      windowDuration: Duration,
      slideDuration: Duration
    ): DStream[(K, V)] = {
    reduceByKeyAndWindow(reduceFunc, windowDuration, slideDuration, defaultPartitioner())
  }

  /**
   * Return a new DStream by applying `reduceByKey` over a sliding window. This is similar to
   * `DStream.reduceByKey()` but applies it over a sliding window. Hash partitioning is used to
   * generate the RDDs with `numPartitions` partitions.
   * @param reduceFunc associative reduce function
   * @param windowDuration width of the window; must be a multiple of this DStream's
   *                       batching interval
   * @param slideDuration  sliding interval of the window (i.e., the interval after which
   *                       the new DStream will generate RDDs); must be a multiple of this
   *                       DStream's batching interval
   * @param numPartitions  number of partitions of each RDD in the new DStream.
   */
  def reduceByKeyAndWindow(
      reduceFunc: (V, V) => V,
      windowDuration: Duration,
      slideDuration: Duration,
      numPartitions: Int
    ): DStream[(K, V)] = {
    reduceByKeyAndWindow(reduceFunc, windowDuration, slideDuration, defaultPartitioner(numPartitions))
  }

  /**
   * Return a new DStream by applying `reduceByKey` over a sliding window. Similar to
   * `DStream.reduceByKey()`, but applies it over a sliding window.
   * @param reduceFunc associative reduce function
   * @param windowDuration width of the window; must be a multiple of this DStream's
   *                       batching interval
   * @param slideDuration  sliding interval of the window (i.e., the interval after which
   *                       the new DStream will generate RDDs); must be a multiple of this
   *                       DStream's batching interval
   * @param partitioner    partitioner for controlling the partitioning of each RDD
   *                       in the new DStream.
   */
  def reduceByKeyAndWindow(
      reduceFunc: (V, V) => V,
      windowDuration: Duration,
      slideDuration: Duration,
      partitioner: Partitioner
    ): DStream[(K, V)] = {
    val cleanedReduceFunc = ssc.sc.clean(reduceFunc)
    self.reduceByKey(cleanedReduceFunc, partitioner)
        .window(windowDuration, slideDuration)
        .reduceByKey(cleanedReduceFunc, partitioner)
  }

  /**
   * Return a new DStream by applying incremental `reduceByKey` over a sliding window.
   * The reduced value of over a new window is calculated using the old window's reduced value :
   *  1. reduce the new values that entered the window (e.g., adding new counts)
   *
   *  2. "inverse reduce" the old values that left the window (e.g., subtracting old counts)
   *
   * This is more efficient than reduceByKeyAndWindow without "inverse reduce" function.
   * However, it is applicable to only "invertible reduce functions".
   * Hash partitioning is used to generate the RDDs with Spark's default number of partitions.
   * @param reduceFunc associative reduce function
   * @param invReduceFunc inverse reduce function
   * @param windowDuration width of the window; must be a multiple of this DStream's
   *                       batching interval
   * @param slideDuration  sliding interval of the window (i.e., the interval after which
   *                       the new DStream will generate RDDs); must be a multiple of this
   *                       DStream's batching interval
   * @param filterFunc     Optional function to filter expired key-value pairs;
   *                       only pairs that satisfy the function are retained
   */
  def reduceByKeyAndWindow(
      reduceFunc: (V, V) => V,
      invReduceFunc: (V, V) => V,
      windowDuration: Duration,
      slideDuration: Duration = self.slideDuration,
      numPartitions: Int = ssc.sc.defaultParallelism,
      filterFunc: ((K, V)) => Boolean = null
    ): DStream[(K, V)] = {

    reduceByKeyAndWindow(
      reduceFunc, invReduceFunc, windowDuration,
      slideDuration, defaultPartitioner(numPartitions), filterFunc
    )
  }

  /**
   * Return a new DStream by applying incremental `reduceByKey` over a sliding window.
   * The reduced value of over a new window is calculated using the old window's reduced value :
   *  1. reduce the new values that entered the window (e.g., adding new counts)
   *  2. "inverse reduce" the old values that left the window (e.g., subtracting old counts)
   * This is more efficient than reduceByKeyAndWindow without "inverse reduce" function.
   * However, it is applicable to only "invertible reduce functions".
   * @param reduceFunc     associative reduce function
   * @param invReduceFunc  inverse reduce function
   * @param windowDuration width of the window; must be a multiple of this DStream's
   *                       batching interval
   * @param slideDuration  sliding interval of the window (i.e., the interval after which
   *                       the new DStream will generate RDDs); must be a multiple of this
   *                       DStream's batching interval
   * @param partitioner    partitioner for controlling the partitioning of each RDD in the new DStream.
   * @param filterFunc     Optional function to filter expired key-value pairs;
   *                       only pairs that satisfy the function are retained
   */
  def reduceByKeyAndWindow(
      reduceFunc: (V, V) => V,
      invReduceFunc: (V, V) => V,
      windowDuration: Duration,
      slideDuration: Duration,
      partitioner: Partitioner,
      filterFunc: ((K, V)) => Boolean
    ): DStream[(K, V)] = {

    val cleanedReduceFunc = ssc.sc.clean(reduceFunc)
    val cleanedInvReduceFunc = ssc.sc.clean(invReduceFunc)
    val cleanedFilterFunc = if (filterFunc != null) Some(ssc.sc.clean(filterFunc)) else None
    new ReducedWindowedDStream[K, V](
      self, cleanedReduceFunc, cleanedInvReduceFunc, cleanedFilterFunc,
      windowDuration, slideDuration, partitioner
    )
  }

  /**
   * Return a new "state" DStream where the state for each key is updated by applying
   * the given function on the previous state of the key and the new values of each key.
   * Hash partitioning is used to generate the RDDs with Spark's default number of partitions.
   * @param updateFunc State update function. If `this` function returns None, then
   *                   corresponding state key-value pair will be eliminated.
   * @tparam S State type
   */
  def updateStateByKey[S: ClassTag](
      updateFunc: (Seq[V], Option[S]) => Option[S]
    ): DStream[(K, S)] = {
    updateStateByKey(updateFunc, defaultPartitioner())
  }

  /**
   * Return a new "state" DStream where the state for each key is updated by applying
   * the given function on the previous state of the key and the new values of each key.
   * Hash partitioning is used to generate the RDDs with `numPartitions` partitions.
   * @param updateFunc State update function. If `this` function returns None, then
   *                   corresponding state key-value pair will be eliminated.
   * @param numPartitions Number of partitions of each RDD in the new DStream.
   * @tparam S State type
   */
  def updateStateByKey[S: ClassTag](
      updateFunc: (Seq[V], Option[S]) => Option[S],
      numPartitions: Int
    ): DStream[(K, S)] = {
    updateStateByKey(updateFunc, defaultPartitioner(numPartitions))
  }

  /**
   * Return a new "state" DStream where the state for each key is updated by applying
   * the given function on the previous state of the key and the new values of the key.
   * [[org.apache.spark.Partitioner]] is used to control the partitioning of each RDD.
   * @param updateFunc State update function. If `this` function returns None, then
   *                   corresponding state key-value pair will be eliminated.
   * @param partitioner Partitioner for controlling the partitioning of each RDD in the new DStream.
   * @tparam S State type
   */
  def updateStateByKey[S: ClassTag](
      updateFunc: (Seq[V], Option[S]) => Option[S],
      partitioner: Partitioner
    ): DStream[(K, S)] = {
    val newUpdateFunc = (iterator: Iterator[(K, Seq[V], Option[S])]) => {
      iterator.flatMap(t => updateFunc(t._2, t._3).map(s => (t._1, s)))
    }
    updateStateByKey(newUpdateFunc, partitioner, true)
  }

  /**
   * Return a new "state" DStream where the state for each key is updated by applying
   * the given function on the previous state of the key and the new values of each key.
   * [[org.apache.spark.Partitioner]] is used to control the partitioning of each RDD.
   * @param updateFunc State update function. If `this` function returns None, then
   *                   corresponding state key-value pair will be eliminated. Note, that
   *                   this function may generate a different a tuple with a different key
   *                   than the input key. It is up to the developer to decide whether to
   *                   remember the partitioner despite the key being changed.
   * @param partitioner Partitioner for controlling the partitioning of each RDD in the new DStream.
   * @param rememberPartitioner Whether to remember the paritioner object in the generated RDDs.
   * @tparam S State type
   */
  def updateStateByKey[S: ClassTag](
      updateFunc: (Iterator[(K, Seq[V], Option[S])]) => Iterator[(K, S)],
      partitioner: Partitioner,
      rememberPartitioner: Boolean
    ): DStream[(K, S)] = {
     new StateDStream(self, ssc.sc.clean(updateFunc), partitioner, rememberPartitioner)
  }

<<<<<<< HEAD

  def mapValues[U: ClassTag](mapValuesFunc: V => U): DStream[(K, U)] = {
    new MapValuedDStream[K, V, U](self, mapValuesFunc)
  }

  def flatMapValues[U: ClassTag](
=======
  /**
   * Return a new DStream by applying a map function to the value of each key-value pairs in
   * 'this' DStream without changing the key.
   */
  def mapValues[U: ClassManifest](mapValuesFunc: V => U): DStream[(K, U)] = {
    new MapValuedDStream[K, V, U](self, mapValuesFunc)
  }

  /**
   * Return a new DStream by applying a flatmap function to the value of each key-value pairs in
   * 'this' DStream without changing the key.
   */
  def flatMapValues[U: ClassManifest](
>>>>>>> 3d4ad84b
      flatMapValuesFunc: V => TraversableOnce[U]
    ): DStream[(K, U)] = {
    new FlatMapValuedDStream[K, V, U](self, flatMapValuesFunc)
  }

  /**
   * Return a new DStream by applying 'cogroup' between RDDs of `this` DStream and `other` DStream.
   * Hash partitioning is used to generate the RDDs with Spark's default number
   * of partitions.
   */
  def cogroup[W: ClassTag](other: DStream[(K, W)]): DStream[(K, (Seq[V], Seq[W]))] = {
    cogroup(other, defaultPartitioner())
  }

  /**
   * Return a new DStream by applying 'cogroup' between RDDs of `this` DStream and `other` DStream.
   * Hash partitioning is used to generate the RDDs with `numPartitions` partitions.
   */
  def cogroup[W: ClassManifest](other: DStream[(K, W)], numPartitions: Int): DStream[(K, (Seq[V], Seq[W]))] = {
    cogroup(other, defaultPartitioner(numPartitions))
  }

  /**
   * Return a new DStream by applying 'cogroup' between RDDs of `this` DStream and `other` DStream.
   * The supplied [[org.apache.spark.Partitioner]] is used to partition the generated RDDs.
   */
  def cogroup[W: ClassTag](
      other: DStream[(K, W)],
      partitioner: Partitioner
    ): DStream[(K, (Seq[V], Seq[W]))] = {
<<<<<<< HEAD

    val cgd = new CoGroupedDStream[K](
      Seq(self.asInstanceOf[DStream[(K, _)]], other.asInstanceOf[DStream[(K, _)]]),
      partitioner
    )
    val pdfs = new PairDStreamFunctions[K, Seq[Seq[_]]](cgd)(
      classTag[K],
      ClassTags.seqSeqClassTag
=======
    self.transformWith(
      other,
      (rdd1: RDD[(K, V)], rdd2: RDD[(K, W)]) => rdd1.cogroup(rdd2, partitioner)
>>>>>>> 3d4ad84b
    )
  }

  /**
   * Return a new DStream by applying 'join' between RDDs of `this` DStream and `other` DStream.
   * Hash partitioning is used to generate the RDDs with Spark's default number of partitions.
   */
  def join[W: ClassTag](other: DStream[(K, W)]): DStream[(K, (V, W))] = {
    join[W](other, defaultPartitioner())
  }

  /**
   * Return a new DStream by applying 'join' between RDDs of `this` DStream and `other` DStream.
   * Hash partitioning is used to generate the RDDs with `numPartitions` partitions.
   */
  def join[W: ClassManifest](other: DStream[(K, W)], numPartitions: Int): DStream[(K, (V, W))] = {
    join[W](other, defaultPartitioner(numPartitions))
  }

  /**
   * Return a new DStream by applying 'join' between RDDs of `this` DStream and `other` DStream.
   * The supplied [[org.apache.spark.Partitioner]] is used to control the partitioning of each RDD.
   */
  def join[W: ClassTag](
      other: DStream[(K, W)],
      partitioner: Partitioner
    ): DStream[(K, (V, W))] = {
    self.transformWith(
      other,
      (rdd1: RDD[(K, V)], rdd2: RDD[(K, W)]) => rdd1.join(rdd2, partitioner)
    )
  }

  /**
   * Return a new DStream by applying 'left outer join' between RDDs of `this` DStream and
   * `other` DStream. Hash partitioning is used to generate the RDDs with Spark's default
   * number of partitions.
   */
  def leftOuterJoin[W: ClassManifest](other: DStream[(K, W)]): DStream[(K, (V, Option[W]))] = {
    leftOuterJoin[W](other, defaultPartitioner())
  }

  /**
   * Return a new DStream by applying 'left outer join' between RDDs of `this` DStream and
   * `other` DStream. Hash partitioning is used to generate the RDDs with `numPartitions`
   * partitions.
   */
  def leftOuterJoin[W: ClassManifest](
      other: DStream[(K, W)],
      numPartitions: Int
    ): DStream[(K, (V, Option[W]))] = {
    leftOuterJoin[W](other, defaultPartitioner(numPartitions))
  }

  /**
   * Return a new DStream by applying 'left outer join' between RDDs of `this` DStream and
   * `other` DStream. The supplied [[org.apache.spark.Partitioner]] is used to control
   * the partitioning of each RDD.
   */
  def leftOuterJoin[W: ClassManifest](
      other: DStream[(K, W)],
      partitioner: Partitioner
    ): DStream[(K, (V, Option[W]))] = {
    self.transformWith(
      other,
      (rdd1: RDD[(K, V)], rdd2: RDD[(K, W)]) => rdd1.leftOuterJoin(rdd2, partitioner)
    )
  }

  /**
   * Return a new DStream by applying 'right outer join' between RDDs of `this` DStream and
   * `other` DStream. Hash partitioning is used to generate the RDDs with Spark's default
   * number of partitions.
   */
  def rightOuterJoin[W: ClassManifest](other: DStream[(K, W)]): DStream[(K, (Option[V], W))] = {
    rightOuterJoin[W](other, defaultPartitioner())
  }

  /**
   * Return a new DStream by applying 'right outer join' between RDDs of `this` DStream and
   * `other` DStream. Hash partitioning is used to generate the RDDs with `numPartitions`
   * partitions.
   */
  def rightOuterJoin[W: ClassManifest](
      other: DStream[(K, W)],
      numPartitions: Int
    ): DStream[(K, (Option[V], W))] = {
    rightOuterJoin[W](other, defaultPartitioner(numPartitions))
  }

  /**
   * Return a new DStream by applying 'right outer join' between RDDs of `this` DStream and
   * `other` DStream. The supplied [[org.apache.spark.Partitioner]] is used to control
   * the partitioning of each RDD.
   */
  def rightOuterJoin[W: ClassManifest](
      other: DStream[(K, W)],
      partitioner: Partitioner
    ): DStream[(K, (Option[V], W))] = {
    self.transformWith(
      other,
      (rdd1: RDD[(K, V)], rdd2: RDD[(K, W)]) => rdd1.rightOuterJoin(rdd2, partitioner)
    )
  }

  /**
   * Save each RDD in `this` DStream as a Hadoop file. The file name at each batch interval
   * is generated based on `prefix` and `suffix`: "prefix-TIME_IN_MS.suffix"
   */
  def saveAsHadoopFiles[F <: OutputFormat[K, V]](
      prefix: String,
      suffix: String
    )(implicit fm: ClassTag[F]) {
    saveAsHadoopFiles(prefix, suffix, getKeyClass, getValueClass, fm.runtimeClass.asInstanceOf[Class[F]])
  }

  /**
   * Save each RDD in `this` DStream as a Hadoop file. The file name at each batch interval
   * is generated based on `prefix` and `suffix`: "prefix-TIME_IN_MS.suffix"
   */
  def saveAsHadoopFiles(
      prefix: String,
      suffix: String,
      keyClass: Class[_],
      valueClass: Class[_],
      outputFormatClass: Class[_ <: OutputFormat[_, _]],
      conf: JobConf = new JobConf
    ) {  
    val saveFunc = (rdd: RDD[(K, V)], time: Time) => {
      val file = rddToFileName(prefix, suffix, time)
      rdd.saveAsHadoopFile(file, keyClass, valueClass, outputFormatClass, conf)
    }
    self.foreach(saveFunc)
  }

  /**
   * Save each RDD in `this` DStream as a Hadoop file. The file name at each batch interval is
   * generated based on `prefix` and `suffix`: "prefix-TIME_IN_MS.suffix".
   */
  def saveAsNewAPIHadoopFiles[F <: NewOutputFormat[K, V]](
      prefix: String,
      suffix: String
    )(implicit fm: ClassTag[F])  {
    saveAsNewAPIHadoopFiles(prefix, suffix, getKeyClass, getValueClass, fm.runtimeClass.asInstanceOf[Class[F]])
  }

  /**
   * Save each RDD in `this` DStream as a Hadoop file. The file name at each batch interval is
   * generated based on `prefix` and `suffix`: "prefix-TIME_IN_MS.suffix".
   */
  def saveAsNewAPIHadoopFiles(
      prefix: String,
      suffix: String,
      keyClass: Class[_],
      valueClass: Class[_],
      outputFormatClass: Class[_ <: NewOutputFormat[_, _]],
      conf: Configuration = new Configuration
    ) {
    val saveFunc = (rdd: RDD[(K, V)], time: Time) => {
      val file = rddToFileName(prefix, suffix, time)
      rdd.saveAsNewAPIHadoopFile(file, keyClass, valueClass, outputFormatClass, conf)
    }
    self.foreach(saveFunc)
  }

  private def getKeyClass() = implicitly[ClassTag[K]].runtimeClass

  private def getValueClass() = implicitly[ClassTag[V]].runtimeClass
}<|MERGE_RESOLUTION|>--- conflicted
+++ resolved
@@ -18,9 +18,7 @@
 package org.apache.spark.streaming
 
 import org.apache.spark.streaming.StreamingContext._
-import org.apache.spark.streaming.dstream.{ReducedWindowedDStream, StateDStream}
-import org.apache.spark.streaming.dstream.{ShuffledDStream}
-import org.apache.spark.streaming.dstream.{MapValuedDStream, FlatMapValuedDStream}
+import org.apache.spark.streaming.dstream._
 
 import org.apache.spark.{Partitioner, HashPartitioner}
 import org.apache.spark.SparkContext._
@@ -35,6 +33,7 @@
 import org.apache.hadoop.mapred.OutputFormat
 import org.apache.hadoop.security.UserGroupInformation
 import org.apache.hadoop.conf.Configuration
+import scala.Some
 
 class PairDStreamFunctions[K: ClassTag, V: ClassTag](self: DStream[(K,V)])
 extends Serializable {
@@ -399,28 +398,19 @@
      new StateDStream(self, ssc.sc.clean(updateFunc), partitioner, rememberPartitioner)
   }
 
-<<<<<<< HEAD
-
+  /**
+   * Return a new DStream by applying a map function to the value of each key-value pairs in
+   * 'this' DStream without changing the key.
+   */
   def mapValues[U: ClassTag](mapValuesFunc: V => U): DStream[(K, U)] = {
     new MapValuedDStream[K, V, U](self, mapValuesFunc)
   }
 
-  def flatMapValues[U: ClassTag](
-=======
-  /**
-   * Return a new DStream by applying a map function to the value of each key-value pairs in
-   * 'this' DStream without changing the key.
-   */
-  def mapValues[U: ClassManifest](mapValuesFunc: V => U): DStream[(K, U)] = {
-    new MapValuedDStream[K, V, U](self, mapValuesFunc)
-  }
-
   /**
    * Return a new DStream by applying a flatmap function to the value of each key-value pairs in
    * 'this' DStream without changing the key.
    */
-  def flatMapValues[U: ClassManifest](
->>>>>>> 3d4ad84b
+  def flatMapValues[U: ClassTag](
       flatMapValuesFunc: V => TraversableOnce[U]
     ): DStream[(K, U)] = {
     new FlatMapValuedDStream[K, V, U](self, flatMapValuesFunc)
@@ -439,7 +429,7 @@
    * Return a new DStream by applying 'cogroup' between RDDs of `this` DStream and `other` DStream.
    * Hash partitioning is used to generate the RDDs with `numPartitions` partitions.
    */
-  def cogroup[W: ClassManifest](other: DStream[(K, W)], numPartitions: Int): DStream[(K, (Seq[V], Seq[W]))] = {
+  def cogroup[W: ClassTag](other: DStream[(K, W)], numPartitions: Int): DStream[(K, (Seq[V], Seq[W]))] = {
     cogroup(other, defaultPartitioner(numPartitions))
   }
 
@@ -451,20 +441,9 @@
       other: DStream[(K, W)],
       partitioner: Partitioner
     ): DStream[(K, (Seq[V], Seq[W]))] = {
-<<<<<<< HEAD
-
-    val cgd = new CoGroupedDStream[K](
-      Seq(self.asInstanceOf[DStream[(K, _)]], other.asInstanceOf[DStream[(K, _)]]),
-      partitioner
-    )
-    val pdfs = new PairDStreamFunctions[K, Seq[Seq[_]]](cgd)(
-      classTag[K],
-      ClassTags.seqSeqClassTag
-=======
     self.transformWith(
       other,
       (rdd1: RDD[(K, V)], rdd2: RDD[(K, W)]) => rdd1.cogroup(rdd2, partitioner)
->>>>>>> 3d4ad84b
     )
   }
 
@@ -480,7 +459,7 @@
    * Return a new DStream by applying 'join' between RDDs of `this` DStream and `other` DStream.
    * Hash partitioning is used to generate the RDDs with `numPartitions` partitions.
    */
-  def join[W: ClassManifest](other: DStream[(K, W)], numPartitions: Int): DStream[(K, (V, W))] = {
+  def join[W: ClassTag](other: DStream[(K, W)], numPartitions: Int): DStream[(K, (V, W))] = {
     join[W](other, defaultPartitioner(numPartitions))
   }
 
@@ -503,7 +482,7 @@
    * `other` DStream. Hash partitioning is used to generate the RDDs with Spark's default
    * number of partitions.
    */
-  def leftOuterJoin[W: ClassManifest](other: DStream[(K, W)]): DStream[(K, (V, Option[W]))] = {
+  def leftOuterJoin[W: ClassTag](other: DStream[(K, W)]): DStream[(K, (V, Option[W]))] = {
     leftOuterJoin[W](other, defaultPartitioner())
   }
 
@@ -512,7 +491,7 @@
    * `other` DStream. Hash partitioning is used to generate the RDDs with `numPartitions`
    * partitions.
    */
-  def leftOuterJoin[W: ClassManifest](
+  def leftOuterJoin[W: ClassTag](
       other: DStream[(K, W)],
       numPartitions: Int
     ): DStream[(K, (V, Option[W]))] = {
@@ -524,7 +503,7 @@
    * `other` DStream. The supplied [[org.apache.spark.Partitioner]] is used to control
    * the partitioning of each RDD.
    */
-  def leftOuterJoin[W: ClassManifest](
+  def leftOuterJoin[W: ClassTag](
       other: DStream[(K, W)],
       partitioner: Partitioner
     ): DStream[(K, (V, Option[W]))] = {
@@ -539,7 +518,7 @@
    * `other` DStream. Hash partitioning is used to generate the RDDs with Spark's default
    * number of partitions.
    */
-  def rightOuterJoin[W: ClassManifest](other: DStream[(K, W)]): DStream[(K, (Option[V], W))] = {
+  def rightOuterJoin[W: ClassTag](other: DStream[(K, W)]): DStream[(K, (Option[V], W))] = {
     rightOuterJoin[W](other, defaultPartitioner())
   }
 
@@ -548,7 +527,7 @@
    * `other` DStream. Hash partitioning is used to generate the RDDs with `numPartitions`
    * partitions.
    */
-  def rightOuterJoin[W: ClassManifest](
+  def rightOuterJoin[W: ClassTag](
       other: DStream[(K, W)],
       numPartitions: Int
     ): DStream[(K, (Option[V], W))] = {
@@ -560,7 +539,7 @@
    * `other` DStream. The supplied [[org.apache.spark.Partitioner]] is used to control
    * the partitioning of each RDD.
    */
-  def rightOuterJoin[W: ClassManifest](
+  def rightOuterJoin[W: ClassTag](
       other: DStream[(K, W)],
       partitioner: Partitioner
     ): DStream[(K, (Option[V], W))] = {
